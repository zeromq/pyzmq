name: Release

on:
  push:
    branches-ignore:
      - "dependabot/**"
      - "pre-commit-ci-update-config"
    tags:
      - "**"
  pull_request:
    paths:
      - pyproject.toml
      - CMakeLists.txt
      - cmake/**
      - buildutils/**
      - .github/workflows/wheels.yml
      - tools/install_libzmq.sh
      - zmq/utils/*.h

concurrency:
  group: ${{ github.workflow }}-${{ github.ref }}
  cancel-in-progress: true

env:
  PYTHONUNBUFFERED: "1"
  # CIBW_PRERELEASE_PYTHONS: "1"

jobs:
  sdist:
    runs-on: ubuntu-22.04

    steps:
      - uses: actions/checkout@v4

      - name: setup python
        uses: actions/setup-python@v5
        with:
          python-version: "3.11"
          cache: pip

      - name: install dependencies
        run: |
          pip install --upgrade pip build pytest
          pip install -r tools/wheel-requirements.txt

      - name: build sdist
        run: |
          python -m build --sdist .

      - uses: actions/upload-artifact@v4
        with:
          name: sdist
          path: "dist/*.tar.gz"
          if-no-files-found: error

      - name: verify sdist files
        run:
          pytest -v tools/test_sdist.py

  wheel:
    runs-on: ${{ matrix.os || 'ubuntu-22.04' }}
    name: wheel-${{ matrix.name }}

    env:
      MACOSX_DEPLOYMENT_TARGET: "10.15"
      CIBW_BUILD: "${{ matrix.cibw.build || '*' }}"
      CIBW_SKIP: "${{ matrix.cibw.skip || '' }}"
      CIBW_ARCHS: "${{ matrix.cibw.arch || 'auto' }}"
      CIBW_MANYLINUX_X86_64_IMAGE: "${{ matrix.cibw.manylinux_x86_64_image || '' }}"

    strategy:
      fail-fast: false
      matrix:
        include:
          - os: macos-13
<<<<<<< HEAD
            name: mac-cpython
            cibw:
              build: "cp*"

          - os: macos-13
=======
>>>>>>> 2c768dbe
            name: mac-pypy
            cibw:
              build: "pp*"

          - os: macos-14
            name: mac-cpython
            cibw:
              arch: universal2
              build: "cp*"

          - name: manylinux-x86_64
            cibw:
              arch: x86_64
              build: "*manylinux*"

          - name: manylinux-i686
            cibw:
              arch: i686
              build: "*manylinux*"

          - name: manylinux-arm
            os: ubuntu-24.04-arm
            cibw:
              build: "*manylinux*"

          # additional manylinux variants, not specified in pyproject.toml:
          # build with newer 2_28 for cpython >= 3.10, pypy 3.9
          - name: manylinux-x86_64-2_28
            cibw:
              arch: x86_64
              build: "cp31*-manylinux* pp39-manylinux*"
              manylinux_x86_64_image: manylinux_2_28

          - name: musllinux
            cibw:
              build: "*musllinux*"

          - name: musllinux-arm
            os: ubuntu-24.04-arm
            cibw:
              build: "*musllinux*"

          - name: win32
            os: windows-2019
            architecture: x86
            cibw:
              build: "cp*win32"

          - os: windows-2019
            name: win-pypy
            architecture: x64
            cibw:
              build: "pp*win_amd64"

          - os: windows-2019
            name: win_amd64
            architecture: x64
            cibw:
              build: "cp*win_amd64"

          - os: windows-2022
            name: win_arm64
            architecture: x64
            cibw:
              arch: ARM64
              skip: "cp37*"

    steps:
      - uses: actions/checkout@v4

      - name: setup python
        uses: actions/setup-python@v5
        with:
          python-version: "3.11"
          architecture: ${{ matrix.architecture }}

      - name: locate windows-arm vcredist
        if: matrix.name == 'win_arm64'
        run: |
          python tools/find_vcredist.py

      - name: customize mac-arm-64
        if: contains(matrix.os, 'macos') && matrix.cibw.arch
        run: |
          echo 'MACOSX_DEPLOYMENT_TARGET=10.15' >> "$GITHUB_ENV"

      - name: install dependencies
        run: |
          pip install --upgrade setuptools pip wheel
          pip install -r tools/wheel-requirements.txt

      - name: show environment
        run: |
          pip freeze

      - name: list target wheels
        run: |
          python -m cibuildwheel . --print-build-identifiers

      - name: build wheels
        run: |
          python -m cibuildwheel .

      - uses: actions/upload-artifact@v4
        with:
          name: wheels-${{ matrix.name }}
          path: "wheelhouse/*"
          if-no-files-found: error

  github-release:
    permissions:
      contents: write
    environment: release
    runs-on: ubuntu-22.04
    if: startsWith(github.ref, 'refs/tags/')
    steps:
      - id: version
        # strip leading `v` from tag, since it's not part of the version
        # see https://github.com/orgs/community/discussions/26625 for substring feature request
        run: |
          echo "${{ github.ref_name }}" | sed s@^v@v=@ >> "${GITHUB_OUTPUT}"

      - uses: ncipollo/release-action@v1
        with:
          # mark as prerelease if it looks like one
          prerelease: ${{ contains(github.ref_name, 'a') || contains(github.ref_name, 'b') || contains(github.ref_name, 'rc') }}
          # link to release notes, PyPI
          body: |
            See [release notes][], or [pyzmq on PyPI][].

            Install with:

            ```
            pip install 'pyzmq==${{ steps.version.outputs.v }}'
            ```

            [release notes]: https://pyzmq.readthedocs.io/en/latest/changelog.html
            [pyzmq on PyPI]: https://pypi.org/project/pyzmq/${{ steps.version.outputs.v }}/

  list-wheels:
    runs-on: ubuntu-22.04
    needs:
      - sdist
      - wheel
    steps:
      - uses: actions/checkout@v4
      - uses: actions/download-artifact@v4
        with:
          path: dist
          merge-multiple: true
      - name: list wheels
        run: |
          ls -l dist
          python3 tools/wheel_summary.py dist | tee "$GITHUB_STEP_SUMMARY"

  upload-pypi:
    permissions:
      id-token: write
    environment: release
    runs-on: ubuntu-22.04
    if: startsWith(github.ref, 'refs/tags/')
    needs:
      - sdist
      - wheel
    steps:
      - uses: actions/download-artifact@v4
        with:
          path: dist
          merge-multiple: true
      - name: Publish wheels to PyPI
        uses: pypa/gh-action-pypi-publish@release/v1<|MERGE_RESOLUTION|>--- conflicted
+++ resolved
@@ -73,14 +73,6 @@
       matrix:
         include:
           - os: macos-13
-<<<<<<< HEAD
-            name: mac-cpython
-            cibw:
-              build: "cp*"
-
-          - os: macos-13
-=======
->>>>>>> 2c768dbe
             name: mac-pypy
             cibw:
               build: "pp*"
