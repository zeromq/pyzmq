--- conflicted
+++ resolved
@@ -25,13 +25,10 @@
 
 env:
   FORCE_COLOR: "1"
-<<<<<<< HEAD
   # only affects Windows, but easiest to set here for now
   SETUPTOOLS_ENABLE_FEATURES: "legacy-editable"
   # don't compile Cython if we are building from source
   NO_CYTHON_COMPILE: "true"
-=======
->>>>>>> 0584dfef
 
 jobs:
   test:
@@ -78,14 +75,11 @@
           - os: ubuntu-22.04
             python: "3.11"
             zmq: head
+            tornado: head
 
           - os: ubuntu-24.04
             python: "3.12"
-<<<<<<< HEAD
-            abi: cp311
-=======
-            tornado: head
->>>>>>> 0584dfef
+            abi: cp312
 
           - os: ubuntu-24.04
             python: "3.13"
