--- conflicted
+++ resolved
@@ -42,183 +42,6 @@
 ctx_opts        = set()
 msg_opts        = set()
 
-<<<<<<< HEAD
-names = [
-    # base
-    'VERSION',
-    'NOBLOCK',
-    'DONTWAIT',
-
-    'POLLIN',
-    'POLLOUT',
-    'POLLERR',
-
-    'STREAMER',
-    'FORWARDER',
-    'QUEUE',
-    
-    'SNDMORE',
-    
-    # socktypes
-    'PAIR',
-    'PUB',
-    'SUB',
-    'REQ',
-    'REP',
-    'DEALER',
-    'ROUTER',
-    'PULL',
-    'PUSH',
-    'XPUB',
-    'XSUB',
-
-    # events
-    'EVENT_CONNECTED',
-    'EVENT_CONNECT_DELAYED',
-    'EVENT_CONNECT_RETRIED',
-    'EVENT_LISTENING',
-    'EVENT_BIND_FAILED',
-    'EVENT_ACCEPTED',
-    'EVENT_ACCEPT_FAILED',
-    'EVENT_CLOSED',
-    'EVENT_CLOSE_FAILED',
-    'EVENT_DISCONNECTED',
-    'EVENT_ALL',
-
-    ## ERRNO
-    # Often used (these are alse in errno.)
-    'EAGAIN',
-    'EINVAL',
-    'EFAULT',
-    'ENOMEM',
-    'ENODEV',
-
-    # For Windows compatability
-    'ENOTSUP',
-    'EPROTONOSUPPORT',
-    'ENOBUFS',
-    'ENETDOWN',
-    'EADDRINUSE',
-    'EADDRNOTAVAIL',
-    'ECONNREFUSED',
-    'EINPROGRESS',
-    'ENOTSOCK',
-
-    # new errnos in zmq3
-    'EAFNOSUPPORT',
-    'EHOSTUNREACH',
-
-    # 0MQ Native
-    'EFSM',
-    'ENOCOMPATPROTO',
-    'ETERM',
-    'EMTHREAD',
-   
-    'EAGAIN',
-    'EINVAL',
-    'EFAULT',
-    'ENOMEM',
-    'ENODEV',
-
-    # For Windows compatability
-    'ENOTSUP',
-    'EPROTONOSUPPORT',
-    'ENOBUFS',
-    'ENETDOWN',
-    'EADDRINUSE',
-    'EADDRNOTAVAIL',
-    'ECONNREFUSED',
-    'EINPROGRESS',
-    'ENOTSOCK',
-
-    # new errnos in zmq3
-    "EMSGSIZE",
-    "EAFNOSUPPORT",
-    "ENETUNREACH",
-    "ECONNABORTED",
-    "ECONNRESET",
-    "ENOTCONN",
-    "ETIMEDOUT",
-    "EHOSTUNREACH",
-    "ENETRESET",
-
-    # 0MQ Native
-    'EFSM',
-    'ENOCOMPATPROTO',
-    'ETERM',
-    'EMTHREAD',
-
-]
-
-int64_sockopt_names = [
-    'AFFINITY',
-    'MAXMSGSIZE',
-
-    # sockopts removed in 3.0.0
-    'HWM',
-    'SWAP',
-    'MCAST_LOOP',
-    'RECOVERY_IVL_MSEC',
-]
-
-bytes_sockopt_names = [
-    'IDENTITY',
-    'SUBSCRIBE',
-    'UNSUBSCRIBE',
-    'LAST_ENDPOINT',
-    'TCP_ACCEPT_FILTER',
-]
-
-int_sockopt_names = [
-    # sockopts
-    'RECONNECT_IVL_MAX',
-
-    # sockopts new in 2.2.0
-    'SNDTIMEO',
-    'RCVTIMEO',
-
-    # new in 3.x
-    'SNDHWM',
-    'RCVHWM',
-    'MULTICAST_HOPS',
-    'IPV4ONLY',
-
-    'ROUTER_BEHAVIOR',
-    'TCP_KEEPALIVE',
-    'TCP_KEEPALIVE_CNT',
-    'TCP_KEEPALIVE_IDLE',
-    'TCP_KEEPALIVE_INTVL',
-    'DELAY_ATTACH_ON_CONNECT',
-    'XPUB_VERBOSE',
-    'ROUTER_RAW',
-
-    'FD',
-    'EVENTS',
-    'TYPE',
-    'LINGER',
-    'RECONNECT_IVL',
-    'BACKLOG',
-]
-
-ctx_opt_names = [
-    'IO_THREADS',
-    'MAX_SOCKETS',
-]
-
-msg_opt_names = [
-    'MORE',
-]
-
-switched_names = [
-    'RATE',
-    'RECOVERY_IVL',
-    'SNDBUF',
-    'RCVBUF',
-    'RCVMORE',
-]
-=======
->>>>>>> 5a6d8010
-
 if constants.VERSION < 30000:
     int64_sockopt_names.extend(switched_sockopt_names)
 else:
