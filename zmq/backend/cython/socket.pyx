--- conflicted
+++ resolved
@@ -89,7 +89,7 @@
 
 cdef inline _check_closed(Socket s):
     """raise ENOTSUP if socket is closed
-
+    
     Does not do a deep check
     """
     if s._closed:
@@ -98,9 +98,9 @@
 cdef inline _check_closed_deep(Socket s):
     """thorough check of whether the socket has been closed,
     even if by another entity (e.g. ctx.destroy).
-
+    
     Only used by the `closed` property.
-
+    
     returns True if closed, False otherwise
     """
     cdef int rc
@@ -125,13 +125,8 @@
     cdef Frame cmsg = msg
 
     with nogil:
-<<<<<<< HEAD
-        rc = zmq_msg_recv(&msg.zmq_msg, handle, flags)
-
-=======
         rc = zmq_msg_recv(&cmsg.zmq_msg, handle, flags)
     
->>>>>>> 32355426
     _check_rc(rc)
     return msg
 
@@ -193,26 +188,26 @@
     A 0MQ socket.
 
     These objects will generally be constructed via the socket() method of a Context object.
-
+    
     Note: 0MQ Sockets are *not* threadsafe. **DO NOT** share them across threads.
-
+    
     Parameters
     ----------
     context : Context
         The 0MQ Context this Socket belongs to.
     socket_type : int
-        The socket type, which can be any of the 0MQ socket types:
+        The socket type, which can be any of the 0MQ socket types: 
         REQ, REP, PUB, SUB, PAIR, DEALER, ROUTER, PULL, PUSH, XPUB, XSUB.
-
+    
     See Also
     --------
     .Context.socket : method for creating a socket bound to a Context.
     """
-
+    
     # no-op for the signature
     def __init__(self, context=None, socket_type=-1, shadow=0):
         pass
-
+    
     def __cinit__(self, Context context=None, int socket_type=-1, size_t shadow=0, *args, **kwargs):
         cdef Py_ssize_t c_handle
 
@@ -237,28 +232,28 @@
 
     def __dealloc__(self):
         """remove from context's list
-
+        
         But be careful that context might not exist if called during gc
         """
         if self.handle != NULL and not self._shadow and getpid() == self._pid:
             # during gc, self.context might be NULL
             if self.context and not self.context.closed:
                 self.context._remove_socket(self.handle)
-
+    
     @property
     def underlying(self):
         """The address of the underlying libzmq socket"""
         return <size_t> self.handle
-
+    
     @property
     def closed(self):
         return _check_closed_deep(self)
-
+    
     def close(self, linger=None):
         """s.close(linger=None)
 
         Close the socket.
-
+        
         If linger is specified, LINGER sockopt will be set prior to closing.
 
         This can be called to close the socket by hand. If this is not
@@ -268,11 +263,11 @@
         cdef int rc=0
         cdef int linger_c
         cdef bint setlinger=False
-
+        
         if linger is not None:
             linger_c = linger
             setlinger=True
-
+        
         if self.handle != NULL and not self._closed and getpid() == self._pid:
             if setlinger:
                 zmq_setsockopt(self.handle, ZMQ_LINGER, &linger_c, sizeof(int))
@@ -298,9 +293,9 @@
         option : int
             The option to set.  Available values will depend on your
             version of libzmq.  Examples include::
-
+            
                 zmq.SUBSCRIBE, UNSUBSCRIBE, IDENTITY, HWM, LINGER, FD
-
+        
         optval : int or bytes
             The value of the option to set.
         """
@@ -359,7 +354,7 @@
         option : int
             The option to get.  Available values will depend on your
             version of libzmq.  Examples include::
-
+            
                 zmq.IDENTITY, HWM, LINGER, FD, EVENTS
 
         Returns
@@ -406,7 +401,7 @@
             result = optval_int_c
 
         return result
-
+    
     def bind(self, addr):
         """s.bind(addr)
 
@@ -470,16 +465,16 @@
         if not isinstance(addr, bytes):
             raise TypeError('expected str, got: %r' % addr)
         c_addr = addr
-
+        
         rc = zmq_connect(self.handle, c_addr)
         if rc != 0:
             raise ZMQError()
 
     def unbind(self, addr):
         """s.unbind(addr)
-
+        
         Unbind from an address (undoes a call to bind).
-
+        
         .. versionadded:: libzmq-3.2
         .. versionadded:: 13.0
 
@@ -501,7 +496,7 @@
         if not isinstance(addr, bytes):
             raise TypeError('expected str, got: %r' % addr)
         c_addr = addr
-
+        
         rc = zmq_unbind(self.handle, c_addr)
         if rc != 0:
             raise ZMQError()
@@ -510,7 +505,7 @@
         """s.disconnect(addr)
 
         Disconnect from a remote 0MQ socket (undoes a call to connect).
-
+        
         .. versionadded:: libzmq-3.2
         .. versionadded:: 13.0
 
@@ -524,7 +519,7 @@
         """
         cdef int rc
         cdef char* c_addr
-
+        
         _check_version((3,2), "disconnect")
         _check_closed(self)
         if isinstance(addr, unicode):
@@ -532,7 +527,7 @@
         if not isinstance(addr, bytes):
             raise TypeError('expected str, got: %r' % addr)
         c_addr = addr
-
+        
         rc = zmq_disconnect(self.handle, c_addr)
         if rc != 0:
             raise ZMQError()
@@ -542,13 +537,13 @@
 
         Start publishing socket events on inproc.
         See libzmq docs for zmq_monitor for details.
-
+        
         While this function is available from libzmq 3.2,
         pyzmq cannot parse monitor messages from libzmq prior to 4.0.
-
+        
         .. versionadded: libzmq-3.2
         .. versionadded: 14.0
-
+        
         Parameters
         ----------
         addr : str
@@ -560,7 +555,7 @@
         """
         cdef int rc, c_flags
         cdef char* c_addr = NULL
-
+        
         _check_version((3,2), "monitor")
         if addr is not None:
             if isinstance(addr, unicode):
@@ -602,7 +597,7 @@
         MessageTracker : if track and not copy
             a MessageTracker object, whose `pending` property will
             be True until the send is completed.
-
+        
         Raises
         ------
         TypeError
@@ -611,13 +606,13 @@
             If `track=True`, but an untracked Frame is passed.
         ZMQError
             If the send does not succeed for any reason.
-
-        """
-        _check_closed(self)
-
+        
+        """
+        _check_closed(self)
+        
         if isinstance(data, unicode):
             raise TypeError("unicode not allowed, use send_string")
-
+        
         if copy:
             # msg.bytes never returns the input data object
             # it is always a copy, but always the same copy
@@ -658,20 +653,20 @@
         msg : bytes, Frame
             The received message frame.  If `copy` is False, then it will be a Frame,
             otherwise it will be bytes.
-
+            
         Raises
         ------
         ZMQError
             for any of the reasons zmq_msg_recv might fail.
         """
         _check_closed(self)
-
+        
         if copy:
             return _recv_copy(self.handle, flags)
         else:
             frame = _recv_frame(self.handle, flags, track)
             frame.more = self.getsockopt(zmq.RCVMORE)
             return frame
-
+    
 
 __all__ = ['Socket', 'IPC_PATH_MAX_LEN']