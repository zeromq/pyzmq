--- conflicted
+++ resolved
@@ -27,16 +27,11 @@
 
 import zmq
 from zmq.tests import BaseZMQTestCase, SkipTest
-<<<<<<< HEAD
 from zmq.utils.strtypes import unicode, bytes, asbytes, b
 try:
     from zmq.utils.rebuffer import array_from_buffer
 except:
     pass
-=======
-from zmq.utils.strtypes import unicode, bytes, b, u
-from zmq.utils.rebuffer import array_from_buffer
->>>>>>> b4332a40
 
 #-----------------------------------------------------------------------------
 # Tests
@@ -173,7 +168,7 @@
             self.assertEquals(grc(s), rc)
             self.assertEquals(rc, 2)
             del s
-    
+
     def test_tracker(self):
         m = zmq.Frame(b'asdf', track=True)
         self.assertFalse(m.tracker.done)
@@ -181,14 +176,14 @@
         self.assertFalse(pm.done)
         del m
         self.assertTrue(pm.done)
-    
+
     def test_no_tracker(self):
         m = zmq.Frame(b'asdf', track=False)
         self.assertEquals(m.tracker, None)
         m2 = copy.copy(m)
         self.assertEquals(m2.tracker, None)
         self.assertRaises(ValueError, zmq.MessageTracker, m)
-    
+
     def test_multi_tracker(self):
         m = zmq.Frame(b'asdf', track=True)
         m2 = zmq.Frame(b'whoda', track=True)
@@ -203,18 +198,18 @@
         del m2
         self.assertTrue(mt.wait() is None)
         self.assertTrue(mt.done)
-        
-    
+
+
     def test_buffer_in(self):
         """test using a buffer as input"""
         ins = b("§§¶•ªº˜µ¬˚…∆˙åß∂©œ∑´†≈ç√")
         m = zmq.Frame(view(ins))
-    
+
     def test_bad_buffer_in(self):
         """test using a bad object"""
         self.assertRaises(TypeError, zmq.Frame, 5)
         self.assertRaises(TypeError, zmq.Frame, object())
-        
+
     def test_buffer_out(self):
         """receiving buffered output"""
         ins = b("§§¶•ªº˜µ¬˚…∆˙åß∂©œ∑´†≈ç√")
@@ -223,14 +218,14 @@
         self.assertTrue(isinstance(outb, view))
         self.assert_(outb is m.buffer)
         self.assert_(m.buffer is m.buffer)
-    
+
     def test_multisend(self):
         """ensure that a message remains intact after multiple sends"""
         a,b = self.create_bound_pair(zmq.PAIR, zmq.PAIR)
         s = b"message"
         m = zmq.Frame(s)
         self.assertEquals(s, m.bytes)
-        
+
         a.send(m, copy=False)
         time.sleep(0.1)
         self.assertEquals(s, m.bytes)
@@ -268,7 +263,7 @@
                 self.assertEquals(memoryview(A), m.buffer)
                 B = numpy.array(m.buffer,dtype=A.dtype).reshape(A.shape)
             self.assertEquals((A==B).all(), True)
-    
+
     def test_memoryview(self):
         """test messages from memoryview"""
         major,minor = sys.version_info[:2]
@@ -282,7 +277,7 @@
         s2 = buf.tobytes()
         self.assertEquals(s2,s)
         self.assertEquals(m.bytes,s)
-    
+
     def test_noncopying_recv(self):
         """check for clobbering message buffers"""
         null = b'\0'*64
@@ -328,7 +323,7 @@
                     A = numpy.ndarray(shape, dtype=dt)
                 a.send(A, copy=False)
                 msg = b.recv(copy=False)
-                
+
                 B = array_from_buffer(msg, A.dtype, A.shape)
                 self.assertEquals(A.shape, B.shape)
                 self.assertTrue((A==B).all())
@@ -338,11 +333,11 @@
             A['c'] = 'hello there'
             a.send(A, copy=False)
             msg = b.recv(copy=False)
-            
+
             B = array_from_buffer(msg, A.dtype, A.shape)
             self.assertEquals(A.shape, B.shape)
             self.assertTrue((A==B).all())
-    
+
     def test_frame_more(self):
         """test Frame.more attribute"""
         frame = zmq.Frame(b"hello")
@@ -353,4 +348,4 @@
         self.assertTrue(frame.more)
         frame = self.recv(sb, copy=False)
         self.assertFalse(frame.more)
-        
+
