--- conflicted
+++ resolved
@@ -6,15 +6,12 @@
 PYZMQ_DIR="$PWD"
 LICENSE_DIR="$PYZMQ_DIR/licenses"
 test -d "$LICENSE_DIR" || mkdir "$LICENSE_DIR"
-SHLIB_EXT="so"
+SHLIB_EXT=".so"
 if [[ "$(uname)" == "Darwin" ]]; then
-<<<<<<< HEAD
-    SHLIB_EXT="dylib"
-=======
+    SHLIB_EXT=".dylib"
     # make sure deployment target is set
     echo "${MACOSX_DEPLOYMENT_TARGET=}"
     test ! -z "${MACOSX_DEPLOYMENT_TARGET}"
->>>>>>> 2c768dbe
     # need LT_MULTI_MODULE or libtool will strip out
     # all multi-arch symbols at the last step
     export LT_MULTI_MODULE=1
@@ -49,8 +46,8 @@
 
 PREFIX="${ZMQ_PREFIX:-/usr/local}"
 
-if [ -f "$PREFIX/lib/libzmq.${SHLIB_EXT}" ]; then
-  echo "using $PREFIX/lib/libzmq.${SHLIB_EXT}"
+if [ -f "$PREFIX/lib/libzmq${SHLIB_EXT}" ]; then
+  echo "using $PREFIX/lib/libzmq${SHLIB_EXT}"
   exit 0
 fi
 
